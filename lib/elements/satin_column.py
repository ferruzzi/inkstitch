--- conflicted
+++ resolved
@@ -16,13 +16,8 @@
 from ..i18n import _
 from ..stitch_plan import StitchGroup
 from ..svg import line_strings_to_csp, point_lists_to_csp
-<<<<<<< HEAD
 from ..utils import Point, cache, cut, cut_multiple
 from .element import EmbroideryElement, param, PIXELS_PER_MM
-=======
-from ..utils import Point, cache, collapse_duplicate_point, cut
-from .element import PIXELS_PER_MM, EmbroideryElement, param
->>>>>>> c4c22cac
 from .validation import ValidationError, ValidationWarning
 
 
